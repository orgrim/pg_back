--- conflicted
+++ resolved
@@ -403,13 +403,8 @@
 		// Write ACL and configuration to an SQL file
 		if len(b) > 0 || len(c) > 0 {
 
-<<<<<<< HEAD
-			aclpath := formatDumpPath(d.Directory, d.TimeFormat, "createdb.sql", dbname, d.When)
-			if err := os.MkdirAll(filepath.Dir(aclpath), 0700); err != nil {
-=======
-			aclpath := formatDumpPath(d.Directory, d.TimeFormat, "createdb.sql", dbname, d.When, 0)
+      aclpath := formatDumpPath(d.Directory, d.TimeFormat, "createdb.sql", dbname, d.When, 0)
 			if err := os.MkdirAll(filepath.Dir(aclpath), 0755); err != nil {
->>>>>>> 8f8e8eee
 				l.Errorln(err)
 				exitCode = 1
 				continue
